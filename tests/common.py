--- conflicted
+++ resolved
@@ -293,12 +293,8 @@
 
 
 def get_fake_tenantadm_addr():
-<<<<<<< HEAD
     return os.environ.get("FAKE_TENANTADM_ADDR", "0.0.0.0:9999")
-=======
-    return os.environ.get("FAKE_TENANTADM_ADDR", "0.0.0.0:9999")
 
 
 def get_fake_workflows_addr():
-    return os.environ.get("FAKE_ORCHESTRATOR_ADDR", "0.0.0.0:9998")
->>>>>>> 640dd82e
+    return os.environ.get("FAKE_ORCHESTRATOR_ADDR", "0.0.0.0:9998")