// Copyright 2020 Northern.tech AS
//
//    Licensed under the Apache License, Version 2.0 (the "License");
//    you may not use this file except in compliance with the License.
//    You may obtain a copy of the License at
//
//        http://www.apache.org/licenses/LICENSE-2.0
//
//    Unless required by applicable law or agreed to in writing, software
//    distributed under the License is distributed on an "AS IS" BASIS,
//    WITHOUT WARRANTIES OR CONDITIONS OF ANY KIND, either express or implied.
//    See the License for the specific language governing permissions and
//    limitations under the License.
package http

import (
	"context"
	"crypto/rsa"
	"encoding/json"
	"errors"
	"fmt"
	"net/http"
	"strconv"
	"sync"
	"testing"

	"github.com/ant0ine/go-json-rest/rest"
	"github.com/ant0ine/go-json-rest/rest/test"
	"github.com/mendersoftware/go-lib-micro/identity"
	"github.com/mendersoftware/go-lib-micro/requestid"
	"github.com/mendersoftware/go-lib-micro/requestlog"
	"github.com/mendersoftware/go-lib-micro/rest_utils"
	"github.com/stretchr/testify/assert"
	"github.com/stretchr/testify/mock"

	"github.com/mendersoftware/deviceauth/cache"
	"github.com/mendersoftware/deviceauth/client/tenant"
	"github.com/mendersoftware/deviceauth/devauth"
	"github.com/mendersoftware/deviceauth/devauth/mocks"
	"github.com/mendersoftware/deviceauth/jwt"
	"github.com/mendersoftware/deviceauth/model"
	"github.com/mendersoftware/deviceauth/store"
	mtest "github.com/mendersoftware/deviceauth/utils/testing"
	mt "github.com/mendersoftware/go-lib-micro/testing"
)

var restErrUpdateDone sync.Once

func updateRestErrorFieldName() {
	restErrUpdateDone.Do(func() {
		rest.ErrorFieldName = "error"
	})
}

func RestError(status string) string {
	msg, _ := json.Marshal(map[string]interface{}{"error": status, "request_id": "test"})
	return string(msg)
}

func runTestRequest(t *testing.T, handler http.Handler, req *http.Request, code int, body string) *test.Recorded {
	req.Header.Add(requestid.RequestIdHeader, "test")
	recorded := test.RunRequest(t, handler, req)
	recorded.CodeIs(code)
	recorded.BodyIs(body)
	return recorded
}

func makeMockApiHandler(t *testing.T, da devauth.App, db store.DataStore) http.Handler {
	handlers := NewDevAuthApiHandlers(da, db)
	assert.NotNil(t, handlers)

	app, err := handlers.GetApp()
	assert.NotNil(t, app)
	assert.NoError(t, err)

	api := rest.NewApi()
	api.Use(
		&requestlog.RequestLogMiddleware{},
		&requestid.RequestIdMiddleware{},
	)
	api.SetApp(app)

	return api.MakeHandler()
}

// create an auth req that's optionally:
// - signed with an actual key
// - signed with a bogus test value
// - not signed at all
func makeAuthReq(payload interface{}, key *rsa.PrivateKey, signature string, t *testing.T) *http.Request {
	r := test.MakeSimpleRequest("POST",
		"http://1.2.3.4/api/devices/v1/authentication/auth_requests",
		payload)

	b, err := json.Marshal(payload)
	if err != nil {
		t.FailNow()
	}

	if signature != "" {
		r.Header.Set(HdrAuthReqSign, signature)
	} else if key != nil {
		sign := mtest.AuthReqSign(b, key, t)
		r.Header.Set(HdrAuthReqSign, string(sign))
	}

	return r
}

func TestApiDevAuthSubmitAuthReq(t *testing.T) {
	t.Parallel()

	// enforce specific field naming in errors returned by API
	updateRestErrorFieldName()

	privkey := mtest.LoadPrivKey("testdata/private.pem", t)
	pubkeyStr := mtest.LoadPubKeyStr("testdata/public.pem", t)

	testCases := []struct {
		req *http.Request

		devAuthToken string
		devAuthErr   error

		code int
		body string
	}{
		{
			//empty body
			makeAuthReq(nil, nil, "dontcare", t),
			"",
			nil,
			400,
			RestError("failed to decode auth request: unexpected end of JSON input"),
		},
		{
			//incomplete body
			makeAuthReq(
				map[string]interface{}{
					"pubkey":       pubkeyStr,
					"tenant_token": "tenant-0001",
				},
				privkey,
				"",
				t),
			"",
			nil,
			400,
			RestError("invalid auth request: id_data must be provided"),
		},
		{
			//incomplete body
			makeAuthReq(
				map[string]interface{}{
					"id_data":      `{"sn":"0001"}`,
					"tenant_token": "tenant-0001",
				},
				privkey,
				"",
				t),
			"",
			nil,
			400,
			RestError("invalid auth request: pubkey must be provided"),
		},
		{
			//complete body, missing signature header
			makeAuthReq(
				map[string]interface{}{
					"id_data":      `{"sn":"0001"}`,
					"pubkey":       pubkeyStr,
					"tenant_token": "tenant-0001",
				},
				nil,
				"",
				t),
			"",
			nil,
			400,
			RestError("missing request signature header"),
		},
		{
			//complete body, invalid signature header
			makeAuthReq(
				map[string]interface{}{
					"id_data":      `{"sn":"0001"}`,
					"pubkey":       pubkeyStr,
					"tenant_token": "tenant-0001",
				},
				nil,
				"invalidsignature",
				t),
			"",
			nil,
			401,
			RestError("signature verification failed"),
		},
		{
			//complete body + signature, auth error
			makeAuthReq(
				map[string]interface{}{
					"id_data":      `{"sn":"0001"}`,
					"pubkey":       pubkeyStr,
					"tenant_token": "tenant-0001",
				},
				privkey,
				"",
				t),
			"",
			devauth.MakeErrDevAuthUnauthorized(
				tenant.MakeErrTokenVerificationFailed(
					errors.New("account suspended"),
				)),
			401,
			RestError("account suspended"),
		},
		{
			//invalid id data (not json)
			makeAuthReq(
				map[string]interface{}{
					"id_data":      `"sn":"0001"`,
					"pubkey":       pubkeyStr,
					"tenant_token": "tenant-0001",
				},
				privkey,
				"",
				t),
			"",
			nil,
			400,
			RestError("invalid auth request: invalid character ':' after top-level value"),
		},
		{
			//complete body + signature, auth ok
			makeAuthReq(
				map[string]interface{}{
					"id_data":      `{"sn":"0001"}`,
					"pubkey":       pubkeyStr,
					"tenant_token": "tenant-0001",
				},
				privkey,
				"",
				t),
			"dummytoken",
			nil,
			200,
			"dummytoken",
		},
		{
			//complete body + signature, auth ok, tenant token empty
			makeAuthReq(
				map[string]interface{}{
					"id_data": `{"sn":"0001"}`,
					"pubkey":  pubkeyStr,
				},
				privkey,
				"",
				t),
			"dummytoken",
			nil,
			200,
			"dummytoken",
		},
		{
			//complete body, invalid public key
			makeAuthReq(
				map[string]interface{}{
					"id_data":      `{"sn":"0001"}`,
					"pubkey":       "invalid",
					"tenant_token": "tenant-0001",
				},
				privkey,
				"",
				t),
			"dummytoken",
			nil,
			400,
			RestError("invalid auth request: cannot decode public key"),
		},
	}

	for i := range testCases {
		tc := testCases[i]
		t.Run(fmt.Sprintf("tc %d", i), func(t *testing.T) {
			da := &mocks.App{}
			da.On("SubmitAuthRequest",
				mtest.ContextMatcher(),
				mock.AnythingOfType("*model.AuthReq")).
				Return(
					func(_ context.Context, r *model.AuthReq) string {
						if tc.devAuthErr != nil {
							return ""
						}
						return tc.devAuthToken
					},
					tc.devAuthErr)

			apih := makeMockApiHandler(t, da, nil)

			recorded := runTestRequest(t, apih, tc.req, tc.code, tc.body)
			if tc.code == http.StatusOK {
				assert.Equal(t, "application/jwt",
					recorded.Recorder.HeaderMap.Get("Content-Type"))
			}
		})
	}
}

// Custom checker for the Location header in a preauth response
type DevicePreauthReturnID struct {
	mt.JSONResponse
}

func NewJSONResponseIDChecker(status int, headers map[string]string, body interface{}) *DevicePreauthReturnID {
	return &DevicePreauthReturnID{
		mt.JSONResponse{
			BaseResponse: mt.BaseResponse{
				Status:      status,
				ContentType: "application/json",
				Headers:     headers,
				Body:        body,
			},
		},
	}
}

func (d *DevicePreauthReturnID) CheckHeaders(t *testing.T, recorded *test.Recorded) {
	assert.Contains(t, recorded.Recorder.HeaderMap, "Location")
	assert.Contains(t, recorded.Recorder.HeaderMap["Location"][0], "devices/")
}

func TestApiV2DevAuthPreauthDevice(t *testing.T) {
	t.Parallel()

	// enforce specific field naming in errors returned by API
	updateRestErrorFieldName()

	pubkeyStr := mtest.LoadPubKeyStr("testdata/public.pem", t)

	type brokenPreAuthReq struct {
		IdData string `json:"identity_data"`
		PubKey string `json:"pubkey"`
	}

	testCases := map[string]struct {
		body interface{}

		devAuthErr error

		checker mt.ResponseChecker
	}{
		"ok": {
			body: &preAuthReq{
				IdData: map[string]interface{}{
					"sn": "0001",
				},
				PubKey: pubkeyStr,
			},
			checker: mt.NewJSONResponse(
				http.StatusCreated,
				nil,
				nil),
		},
		"ok - verify Location header": {
			body: &preAuthReq{
				IdData: map[string]interface{}{
					"sn": "0001",
				},
				PubKey: pubkeyStr,
			},
			checker: NewJSONResponseIDChecker(
				http.StatusCreated,
				map[string]string{"Location": "devices/somegeneratedid"},
				nil),
		},
		"invalid: id data is not json": {
			body: &brokenPreAuthReq{
				IdData: `"sn":"0001"`,
				PubKey: pubkeyStr,
			},
			checker: mt.NewJSONResponse(
				http.StatusBadRequest,
				nil,
				restError("failed to decode preauth request: json: cannot unmarshal string into Go struct field preAuthReq.identity_data of type map[string]interface {}")),
		},
		"invalid: no id data": {
			body: &preAuthReq{
				PubKey: pubkeyStr,
			},
			checker: mt.NewJSONResponse(
				http.StatusBadRequest,
				nil,
				restError("failed to decode preauth request: id_data: non zero value required;")),
		},
		"invalid: no pubkey": {
			body: &preAuthReq{
				IdData: map[string]interface{}{
					"sn": "0001",
				},
			},
			checker: mt.NewJSONResponse(
				http.StatusBadRequest,
				nil,
				restError("failed to decode preauth request: pubkey: non zero value required")),
		},
		"invalid: no body": {
			checker: mt.NewJSONResponse(
				http.StatusBadRequest,
				nil,
				restError("failed to decode preauth request: EOF")),
		},
		"invalid public key": {
			body: &preAuthReq{
				IdData: map[string]interface{}{
					"sn": "0001",
				},
				PubKey: "invalid",
			},
			devAuthErr: devauth.ErrDeviceExists,
			checker: mt.NewJSONResponse(
				http.StatusBadRequest,
				nil,
				restError("failed to decode preauth request: cannot decode public key")),
		},
		"devauth: device exists": {
			body: &preAuthReq{
				IdData: map[string]interface{}{
					"sn": "0001",
				},
				PubKey: pubkeyStr,
			},
			devAuthErr: devauth.ErrDeviceExists,
			checker: mt.NewJSONResponse(
				http.StatusConflict,
				nil,
				restError("device already exists")),
		},
		"devauth: generic error": {
			body: &preAuthReq{
				IdData: map[string]interface{}{
					"sn": "0001",
				},
				PubKey: pubkeyStr,
			},
			devAuthErr: errors.New("generic"),
			checker: mt.NewJSONResponse(
				http.StatusInternalServerError,
				nil,
				restError("internal error")),
		},
	}

	for name, tc := range testCases {
		t.Run(fmt.Sprintf("tc %s", name), func(t *testing.T) {
			da := &mocks.App{}
			da.On("PreauthorizeDevice",
				mtest.ContextMatcher(),
				mock.AnythingOfType("*model.PreAuthReq")).
				Return(tc.devAuthErr)

			apih := makeMockApiHandler(t, da, nil)

			//make request
			req := makeReq("POST",
				"http://1.2.3.4/api/management/v2/devauth/devices",
				"",
				tc.body)

			recorded := test.RunRequest(t, apih, req)
			mt.CheckResponse(t, tc.checker, recorded)
		})
	}
}

func TestApiV2DevAuthUpdateStatusDevice(t *testing.T) {
	t.Parallel()

	devs := map[string]struct {
		dev *model.Device
		err error
	}{
		"123,456": {
			dev: &model.Device{
				Id:     "foo",
				PubKey: "foobar",
				Status: "accepted",
				IdData: "deadcafe",
			},
			err: nil,
		},
		"234,567": {
			dev: nil,
			err: devauth.ErrDevIdAuthIdMismatch,
		},
		"345,678": {
			dev: nil,
			err: errors.New("processing failed"),
		},
		"567,890": {
			dev: &model.Device{
				Id:     "foo",
				PubKey: "foobar",
				Status: "pending",
				IdData: "deadcafe",
			},
			err: devauth.ErrMaxDeviceCountReached,
		},
	}

	mockaction := func(_ context.Context, dev_id string, auth_id string) error {
		d, ok := devs[dev_id+","+auth_id]
		if ok == false {
			return store.ErrDevNotFound
		}
		if d.err != nil {
			return d.err
		}
		return nil
	}
	da := &mocks.App{}
	da.On("AcceptDeviceAuth",
		mtest.ContextMatcher(),
		mock.AnythingOfType("string"),
		mock.AnythingOfType("string")).Return(mockaction)
	da.On("RejectDeviceAuth",
		mtest.ContextMatcher(),
		mock.AnythingOfType("string"),
		mock.AnythingOfType("string")).Return(mockaction)
	da.On("ResetDeviceAuth",
		mtest.ContextMatcher(),
		mock.AnythingOfType("string"),
		mock.AnythingOfType("string")).Return(mockaction)

	apih := makeMockApiHandler(t, da, nil)
	// enforce specific field naming in errors returned by API
	updateRestErrorFieldName()

	accstatus := DevAuthApiStatus{"accepted"}
	rejstatus := DevAuthApiStatus{"rejected"}
	penstatus := DevAuthApiStatus{"pending"}

	tcases := []struct {
		req  *http.Request
		code int
		body string
	}{
		{
			req: test.MakeSimpleRequest("PUT",
				"http://1.2.3.4/api/management/v2/devauth/devices/123/auth/456/status", nil),
			code: http.StatusBadRequest,
			body: RestError("failed to decode status data: JSON payload is empty"),
		},
		{
			req: test.MakeSimpleRequest("PUT",
				"http://1.2.3.4/api/management/v2/devauth/devices/123/auth/456/status",
				DevAuthApiStatus{"foo"}),
			code: http.StatusBadRequest,
			body: RestError("incorrect device status"),
		},
		{
			req: test.MakeSimpleRequest("PUT",
				"http://1.2.3.4/api/management/v2/devauth/devices/123/auth/456/status",
				accstatus),
			code: http.StatusNoContent,
		},
		{
			req: test.MakeSimpleRequest("PUT",
				"http://1.2.3.4/api/management/v2/devauth/devices/345/auth/678/status",
				accstatus),
			code: http.StatusInternalServerError,
			body: RestError("internal error"),
		},
		{
			req: test.MakeSimpleRequest("PUT",
				"http://1.2.3.4/api/management/v2/devauth/devices/999/auth/123/status",
				accstatus),
			code: http.StatusNotFound,
			body: RestError(store.ErrDevNotFound.Error()),
		},
		{
			req: test.MakeSimpleRequest("PUT",
				"http://1.2.3.4/api/management/v2/devauth/devices/123/auth/456/status",
				rejstatus),
			code: http.StatusNoContent,
		},
		{
			req: test.MakeSimpleRequest("PUT",
				"http://1.2.3.4/api/management/v2/devauth/devices/123/auth/456/status",
				penstatus),
			code: http.StatusNoContent,
		},
		{
			req: test.MakeSimpleRequest("PUT",
				"http://1.2.3.4/api/management/v2/devauth/devices/234/auth/567/status",
				penstatus),
			code: http.StatusBadRequest,
			body: RestError("dev auth: dev ID and auth ID mismatch"),
		},
		{
			req: test.MakeSimpleRequest("PUT",
				"http://1.2.3.4/api/management/v2/devauth/devices/567/auth/890/status",
				accstatus),
			code: http.StatusUnprocessableEntity,
			body: RestError("maximum number of accepted devices reached"),
		},
	}

	for idx := range tcases {
		tc := tcases[idx]
		t.Run(fmt.Sprintf("tc %d", idx), func(t *testing.T) {
			t.Parallel()

			runTestRequest(t, apih, tc.req, tc.code, tc.body)
		})
	}

}

func TestApiDevAuthVerifyToken(t *testing.T) {
	t.Parallel()

	// enforce specific field naming in errors returned by API
	updateRestErrorFieldName()

	tcases := []struct {
		req     *http.Request
		code    int
		body    string
		headers map[string]string
		err     error
	}{
		{
			req: test.MakeSimpleRequest("POST",
				"http://1.2.3.4/api/internal/v1/devauth/tokens/verify", nil),
			code: http.StatusUnauthorized,
			body: RestError(ErrNoAuthHeader.Error()),
			err:  nil,
		},
		{
			req: test.MakeSimpleRequest("POST",
				"http://1.2.3.4/api/internal/v1/devauth/tokens/verify", nil),
			code: 200,
			headers: map[string]string{
				"authorization": "dummytoken",
			},
			err: nil,
		},
		{
			req: test.MakeSimpleRequest("GET",
				"http://1.2.3.4/api/internal/v1/devauth/tokens/verify", nil),
			code: 200,
			headers: map[string]string{
				"authorization": "dummytoken",
			},
			err: nil,
		},
		{
<<<<<<< HEAD
=======
			req: test.MakeSimpleRequest("POST",
				"http://1.2.3.4/api/internal/v1/devauth/tokens/verify", nil),
			code: 429,
			headers: map[string]string{
				"authorization":     "dummytoken",
				"X-Original-Method": "POST",
				"X-Original-URI":    "/deployments/next",
			},
			err: cache.ErrTooManyRequests,
		},
		{
>>>>>>> 75c81a72
			req: test.MakeSimpleRequest("POST",
				"http://1.2.3.4/api/internal/v1/devauth/tokens/verify", nil),
			code: http.StatusForbidden,
			headers: map[string]string{
				"authorization": "dummytoken",
			},
			err: jwt.ErrTokenExpired,
		},
		{
			req: test.MakeSimpleRequest("POST",
				"http://1.2.3.4/api/internal/v1/devauth/tokens/verify", nil),
			code: http.StatusUnauthorized,
			headers: map[string]string{
				"authorization": "dummytoken",
			},
			err: jwt.ErrTokenInvalid,
		},
		{
			req: test.MakeSimpleRequest("POST",
				"http://1.2.3.4/api/internal/v1/devauth/tokens/verify", nil),
			code: 500,
			body: RestError("internal error"),
			headers: map[string]string{
				"authorization": "dummytoken",
			},
			err: errors.New("some error that will only be logged"),
		},
	}

	for i := range tcases {
		tc := tcases[i]
		t.Run(fmt.Sprintf("tc %d", i), func(t *testing.T) {
			t.Parallel()

			da := &mocks.App{}
			da.On("VerifyToken",
				mtest.ContextMatcher(),
				mock.AnythingOfType("string")).
				Return(tc.err)

			apih := makeMockApiHandler(t, da, nil)
			if len(tc.headers) > 0 {
				tc.req.Header.Set("authorization", tc.headers["authorization"])
			}

			runTestRequest(t, apih, tc.req, tc.code, tc.body)
		})
	}

}

func TestApiV2DevAuthDeleteToken(t *testing.T) {
	t.Parallel()

	// enforce specific field naming in errors returned by API
	updateRestErrorFieldName()

	tcases := []struct {
		req  *http.Request
		code int
		body string
		err  error
	}{
		{
			req: test.MakeSimpleRequest("DELETE",
				"http://1.2.3.4/api/management/v2/devauth/tokens/foo", nil),
			code: http.StatusNoContent,
			err:  nil,
		},
		{
			req: test.MakeSimpleRequest("DELETE",
				"http://1.2.3.4/api/management/v2/devauth/tokens/foo", nil),
			code: http.StatusNotFound,
			err:  store.ErrTokenNotFound,
		},
		{
			req: test.MakeSimpleRequest("DELETE",
				"http://1.2.3.4/api/management/v2/devauth/tokens/foo", nil),
			code: http.StatusInternalServerError,
			body: RestError("internal error"),
			err:  errors.New("some error that will only be logged"),
		},
	}

	for i := range tcases {
		tc := tcases[i]
		t.Run(fmt.Sprintf("tc %d", i), func(t *testing.T) {
			t.Parallel()

			da := &mocks.App{}
			da.On("RevokeToken",
				mtest.ContextMatcher(),
				mock.AnythingOfType("string")).
				Return(tc.err)

			apih := makeMockApiHandler(t, da, nil)
			runTestRequest(t, apih, tc.req, tc.code, tc.body)
		})
	}

}

func TestApiV2GetDevice(t *testing.T) {
	t.Parallel()

	// enforce specific field naming in errors returned by API
	updateRestErrorFieldName()

	dev := &model.Device{
		Id:     "foo",
		IdData: `{"mac": "00:00:00:01"}`,
		IdDataStruct: map[string]interface{}{
			"mac": "00:00:00:01",
		},
		PubKey: "pubkey",
		Status: model.DevStatusPending,
		AuthSets: []model.AuthSet{
			{
				Id:       "1",
				DeviceId: "foo",
				IdData:   `{"mac": "00:00:00:01"}`,
				IdDataStruct: map[string]interface{}{
					"mac": "00:00:00:01",
				},
			},
		},
	}

	apiDev, _ := deviceV2FromDbModel(dev)

	tcases := []struct {
		req *http.Request

		device *model.Device
		err    error

		code int
		body string
	}{
		{
			req: test.MakeSimpleRequest("GET",
				"http://1.2.3.4/api/management/v2/devauth/devices/foo", nil),
			device: dev,
			err:    nil,

			code: http.StatusOK,
			body: string(asJSON(apiDev)),
		},
		{
			req: test.MakeSimpleRequest("GET",
				"http://1.2.3.4/api/management/v2/devauth/devices/bar", nil),
			device: nil,
			err:    store.ErrDevNotFound,

			code: http.StatusNotFound,
			body: RestError("device not found"),
		},
		{
			req: test.MakeSimpleRequest("GET",
				"http://1.2.3.4/api/management/v2/devauth/devices/bar", nil),
			device: nil,
			err:    errors.New("generic error"),

			code: http.StatusInternalServerError,
			body: RestError("internal error"),
		},
	}

	for i := range tcases {
		tc := tcases[i]

		t.Run(fmt.Sprintf("tc %d", i), func(t *testing.T) {
			t.Parallel()

			da := &mocks.App{}
			da.On("GetDevice",
				mtest.ContextMatcher(),
				mock.AnythingOfType("string")).
				Return(tc.device, tc.err)

			apih := makeMockApiHandler(t, da, nil)
			runTestRequest(t, apih, tc.req, tc.code, tc.body)
		})
	}
}

func TestApiV2GetDevices(t *testing.T) {
	t.Parallel()

	// enforce specific field naming in errors returned by API
	updateRestErrorFieldName()

	devs := []model.Device{
		{
			Id:     "id1",
			PubKey: "pubkey",
			Status: model.DevStatusPending,
		},
		{
			Id:     "id2",
			PubKey: "pubkey2",
			Status: model.DevStatusRejected,
		},
		{
			Id:     "id3",
			PubKey: "pubkey3",
			Status: model.DevStatusRejected,
		},
		{
			Id:     "id4",
			PubKey: "pubkey4",
			Status: model.DevStatusAccepted,
		},
		{
			Id:     "id5",
			PubKey: "pubkey5",
			Status: model.DevStatusPreauth,
		},
	}

	outDevs, err := devicesV2FromDbModel(devs)
	assert.NoError(t, err)

	tcases := map[string]struct {
		req     *http.Request
		code    int
		body    string
		devices []model.Device
		err     error
		skip    uint
		limit   uint
	}{
		"ok": {
			req: test.MakeSimpleRequest("GET",
				"http://1.2.3.4/api/management/v2/devauth/devices", nil),
			code:    http.StatusOK,
			devices: devs,
			err:     nil,
			skip:    0,
			limit:   rest_utils.PerPageDefault + 1,
			body:    string(asJSON(outDevs)),
		},
		"no devices": {
			req: test.MakeSimpleRequest("GET",
				"http://1.2.3.4/api/management/v2/devauth/devices", nil),
			code:    http.StatusOK,
			devices: []model.Device{},
			skip:    0,
			limit:   rest_utils.PerPageDefault + 1,
			err:     nil,
			body:    "[]",
		},
		// this test does not check if the devices were skipped
		// it is only checking if endpoint limits number of devices in the response
		"limit number of devices": {
			req: test.MakeSimpleRequest("GET",
				"http://1.2.3.4/api/management/v2/devauth/devices?page=2&per_page=2", nil),
			devices: devs,
			skip:    2,
			limit:   3,
			code:    http.StatusOK,
			// reqquested 2 devices per page, so expect only 2
			body: string(asJSON(outDevs[:2])),
		},
		"internal error": {
			req: test.MakeSimpleRequest("GET",
				"http://1.2.3.4/api/management/v2/devauth/devices?page=2&per_page=2", nil),
			skip:  2,
			limit: 3,
			code:  http.StatusInternalServerError,
			err:   errors.New("failed"),
			body:  RestError("internal error"),
		},
	}

	for name := range tcases {
		tc := tcases[name]
		t.Run(fmt.Sprintf("tc %s", name), func(t *testing.T) {
			t.Parallel()

			da := &mocks.App{}
			da.On("GetDevices",
				mtest.ContextMatcher(),
				tc.skip, tc.limit, mock.AnythingOfType("store.DeviceFilter")).Return(
				tc.devices, tc.err)

			apih := makeMockApiHandler(t, da, nil)
			runTestRequest(t, apih, tc.req, tc.code, tc.body)
		})
	}
}

func asJSON(sth interface{}) []byte {
	data, _ := json.Marshal(sth)
	return data
}

func TestApiV2DevAuthDecommissionDevice(t *testing.T) {
	t.Parallel()

	// enforce specific field naming in errors returned by API
	updateRestErrorFieldName()

	tcases := []struct {
		req  *http.Request
		code int
		body string
		err  error
	}{
		{
			req: test.MakeSimpleRequest("DELETE",
				"http://1.2.3.4/api/management/v2/devauth/devices/foo", nil),
			code: http.StatusNoContent,
			err:  nil,
		},
		{
			req: test.MakeSimpleRequest("DELETE",
				"http://1.2.3.4/api/management/v2/devauth/devices/foo", nil),
			code: http.StatusNotFound,
			err:  store.ErrDevNotFound,
		},
		{
			req: test.MakeSimpleRequest("DELETE",
				"http://1.2.3.4/api/management/v2/devauth/devices/foo", nil),
			code: http.StatusInternalServerError,
			body: RestError("internal error"),
			err:  errors.New("some error that will only be logged"),
		},
	}

	for i := range tcases {
		tc := tcases[i]
		t.Run(fmt.Sprintf("tc %d", i), func(t *testing.T) {
			t.Parallel()

			da := &mocks.App{}
			da.On("DecommissionDevice",
				mtest.ContextMatcher(),
				mock.AnythingOfType("string")).
				Return(tc.err)

			apih := makeMockApiHandler(t, da, nil)
			runTestRequest(t, apih, tc.req, tc.code, tc.body)
		})
	}
}

func TestApiDevAuthPutTenantLimit(t *testing.T) {
	t.Parallel()

	// enforce specific field naming in errors returned by API
	updateRestErrorFieldName()

	tcases := []struct {
		req    *http.Request
		code   int
		body   string
		tenant string
		limit  model.Limit
		err    error
	}{
		{
			req: test.MakeSimpleRequest("PUT",
				"http://1.2.3.4/api/internal/v1/devauth/tenant/foo/limits/max_devices",
				map[string]int{
					"limit": 123,
				}),
			limit: model.Limit{
				Name:  model.LimitMaxDeviceCount,
				Value: 123,
			},
			tenant: "foo",
			code:   http.StatusNoContent,
		},
		{
			req: test.MakeSimpleRequest("PUT",
				"http://1.2.3.4/api/internal/v1/devauth/tenant/foo/limits/max_devices",
				[]string{"garbage"}),
			code: http.StatusBadRequest,
			body: RestError("failed to decode limit request: json: cannot unmarshal array into Go value of type http.LimitValue"),
		},
		{
			req: test.MakeSimpleRequest("PUT",
				"http://1.2.3.4/api/internal/v1/devauth/tenant/foo/limits/bogus-limit",
				map[string]int{
					"limit": 123,
				}),
			code: http.StatusBadRequest,
			body: RestError("unsupported limit bogus-limit"),
		},
		{
			req: test.MakeSimpleRequest("PUT",
				"http://1.2.3.4/api/internal/v1/devauth/tenant/foo/limits/max_devices",
				map[string]int{
					"limit": 123,
				}),
			tenant: "foo",
			limit:  model.Limit{Name: model.LimitMaxDeviceCount, Value: 123},
			code:   http.StatusInternalServerError,
			err:    errors.New("failed"),
			body:   RestError("internal error"),
		},
	}

	for i := range tcases {
		tc := tcases[i]
		t.Run(fmt.Sprintf("tc %d", i), func(t *testing.T) {
			t.Parallel()

			da := &mocks.App{}
			da.On("SetTenantLimit",
				mtest.ContextMatcher(),
				tc.tenant,
				tc.limit).
				Return(tc.err)

			apih := makeMockApiHandler(t, da, nil)
			runTestRequest(t, apih, tc.req, tc.code, tc.body)
		})
	}
}

func TestApiV2DevAuthGetLimit(t *testing.T) {
	t.Parallel()

	// enforce specific field naming in errors returned by API
	updateRestErrorFieldName()

	tcases := []struct {
		limit string

		daLimit *model.Limit
		daErr   error

		code int
		body string
	}{
		{
			limit: "max_devices",

			daLimit: &model.Limit{
				Name:  model.LimitMaxDeviceCount,
				Value: 123,
			},
			daErr: nil,

			code: http.StatusOK,
			body: string(asJSON(
				LimitValue{
					Limit: 123,
				},
			)),
		},
		{
			limit: "bogus",

			code: http.StatusBadRequest,
			body: RestError("unsupported limit bogus"),
		},
		{
			limit: "max_devices",

			daLimit: nil,
			daErr:   errors.New("generic error"),

			code: http.StatusInternalServerError,
			body: RestError("internal error"),
		},
	}

	for i := range tcases {
		tc := tcases[i]
		t.Run(fmt.Sprintf("tc %d", i), func(t *testing.T) {
			t.Parallel()

			req := test.MakeSimpleRequest("GET",
				"http://1.2.3.4/api/management/v2/devauth/limits/"+tc.limit,
				nil)

			da := &mocks.App{}
			da.On("GetLimit",
				mtest.ContextMatcher(),
				tc.limit).
				Return(tc.daLimit, tc.daErr)

			apih := makeMockApiHandler(t, da, nil)
			runTestRequest(t, apih, req, tc.code, tc.body)
		})
	}
}

func TestApiDevAuthGetTenantLimit(t *testing.T) {
	t.Parallel()

	// enforce specific field naming in errors returned by API
	updateRestErrorFieldName()

	tcases := []struct {
		limit    string
		tenantId string

		daLimit *model.Limit
		daErr   error

		code int
		body string
	}{
		{
			limit:    "max_devices",
			tenantId: "tenant-foo",

			daLimit: &model.Limit{
				Name:  model.LimitMaxDeviceCount,
				Value: 123,
			},
			daErr: nil,

			code: http.StatusOK,
			body: string(asJSON(
				LimitValue{
					Limit: 123,
				},
			)),
		},
		{
			limit:    "bogus",
			tenantId: "tenant-foo",

			code: http.StatusBadRequest,
			body: RestError("unsupported limit bogus"),
		},
		{
			limit:    "max_devices",
			tenantId: "tenant-foo",

			daLimit: nil,
			daErr:   errors.New("generic error"),

			code: http.StatusInternalServerError,
			body: RestError("internal error"),
		},
	}

	for i := range tcases {
		tc := tcases[i]
		t.Run(fmt.Sprintf("tc %d", i), func(t *testing.T) {
			t.Parallel()

			req := test.MakeSimpleRequest("GET",
				"http://1.2.3.4/api/internal/v1/devauth/tenant/"+
					tc.tenantId+
					"/limits/"+
					tc.limit,

				nil)

			da := &mocks.App{}
			da.On("GetTenantLimit",
				mtest.ContextMatcher(),
				tc.limit,
				tc.tenantId).
				Return(tc.daLimit, tc.daErr)

			apih := makeMockApiHandler(t, da, nil)
			runTestRequest(t, apih, req, tc.code, tc.body)
		})
	}
}

func TestApiV2DevAuthGetDevicesCount(t *testing.T) {
	t.Parallel()

	// enforce specific field naming in errors returned by API
	updateRestErrorFieldName()

	tcases := []struct {
		req    *http.Request
		status string

		daCnt int
		daErr error

		code int
		body string
	}{
		{
			status: "pending",

			daCnt: 5,
			daErr: nil,

			code: http.StatusOK,
			body: string(asJSON(
				model.Count{
					Count: 5,
				},
			)),
		},
		{
			status: "accepted",

			daCnt: 0,
			daErr: nil,

			code: http.StatusOK,
			body: string(asJSON(
				model.Count{
					Count: 0,
				},
			)),
		},
		{
			status: "rejected",

			daCnt: 4,
			daErr: nil,

			code: http.StatusOK,
			body: string(asJSON(
				model.Count{
					Count: 4,
				},
			)),
		},
		{
			status: model.DevStatusPreauth,

			daCnt: 7,
			daErr: nil,

			code: http.StatusOK,
			body: string(asJSON(
				model.Count{
					Count: 7,
				},
			)),
		},
		{
			status: "",

			daCnt: 10,
			daErr: nil,

			code: http.StatusOK,
			body: string(asJSON(
				model.Count{
					Count: 10,
				},
			)),
		},
		{
			status: "bogus",

			code: http.StatusBadRequest,
			body: RestError("status must be one of: pending, accepted, rejected, preauthorized"),
		},
		{
			status: "accepted",

			daErr: errors.New("generic error"),

			code: http.StatusInternalServerError,
			body: RestError("internal error"),
		},
	}

	for i := range tcases {
		tc := tcases[i]
		t.Run(fmt.Sprintf("tc %d", i), func(t *testing.T) {
			t.Parallel()

			url := "http://1.2.3.4/api/management/v2/devauth/devices/count"
			if tc.status != "" {
				url += "?status=" + tc.status
			}

			req := test.MakeSimpleRequest("GET", url, nil)

			da := &mocks.App{}
			da.On("GetDevCountByStatus",
				mtest.ContextMatcher(),
				tc.status).
				Return(tc.daCnt, tc.daErr)

			apih := makeMockApiHandler(t, da, nil)
			runTestRequest(t, apih, req, tc.code, tc.body)
		})
	}
}

func TestApiDevAuthPostTenants(t *testing.T) {
	testCases := map[string]struct {
		req        *http.Request
		devAuthErr error
		respCode   int
		respBody   string
	}{
		"ok": {
			req: test.MakeSimpleRequest("POST",
				"http://1.2.3.4/api/internal/v1/devauth/tenants",
				model.NewTenant{TenantId: "foo"}),
			respCode: 201,
			respBody: "",
		},
		"error: empty request": {
			req: test.MakeSimpleRequest("POST",
				"http://1.2.3.4/api/internal/v1/devauth/tenants",
				nil),
			respCode: 400,
			respBody: RestError("EOF"),
		},
		"error: no tenant_id": {
			req: test.MakeSimpleRequest("POST",
				"http://1.2.3.4/api/internal/v1/devauth/tenants",
				model.NewTenant{TenantId: ""},
			),
			respCode: 400,
			respBody: RestError("tenant_id must be provided"),
		},
		"error: generic": {
			req: test.MakeSimpleRequest("POST",
				"http://1.2.3.4/api/internal/v1/devauth/tenants",
				model.NewTenant{TenantId: "foo"},
			),
			devAuthErr: errors.New("can't provision tenant"),
			respCode:   500,
			respBody:   RestError("internal error"),
		},
	}

	for name, tc := range testCases {
		t.Logf("test case: %s", name)
		da := &mocks.App{}

		da.On("ProvisionTenant",
			mock.MatchedBy(func(c context.Context) bool { return true }),
			mock.AnythingOfType("string")).Return(tc.devAuthErr)

		apih := makeMockApiHandler(t, da, nil)

		rest.ErrorFieldName = "error"

		runTestRequest(t, apih, tc.req, tc.respCode, tc.respBody)
	}
}

func makeReq(method, url, auth string, body interface{}) *http.Request {
	req := test.MakeSimpleRequest(method, url, body)

	if auth != "" {
		req.Header.Set("Authorization", auth)
	}
	req.Header.Add(requestid.RequestIdHeader, "test")

	return req
}

func restError(status string) map[string]interface{} {
	return map[string]interface{}{"error": status, "request_id": "test"}
}

func TestApiV2DevAuthDeleteDeviceAuthSet(t *testing.T) {
	t.Parallel()

	// enforce specific field naming in errors returned by API
	updateRestErrorFieldName()

	tcases := []struct {
		req  *http.Request
		code int
		body string
		err  error
	}{
		{
			req: test.MakeSimpleRequest("DELETE",
				"http://1.2.3.4/api/management/v2/devauth/devices/foo/auth/bar", nil),
			code: http.StatusNoContent,
			err:  nil,
		},
		{
			req: test.MakeSimpleRequest("DELETE",
				"http://1.2.3.4/api/management/v2/devauth/devices/foo/auth/bar", nil),
			code: http.StatusNotFound,
			err:  store.ErrAuthSetNotFound,
		},
		{
			req: test.MakeSimpleRequest("DELETE",
				"http://1.2.3.4/api/management/v2/devauth/devices/foo/auth/bar", nil),
			code: http.StatusInternalServerError,
			body: RestError("internal error"),
			err:  errors.New("some error that will only be logged"),
		},
	}

	for i := range tcases {
		tc := tcases[i]
		t.Run(fmt.Sprintf("tc %d", i), func(t *testing.T) {
			t.Parallel()

			da := &mocks.App{}
			da.On("DeleteAuthSet",
				mtest.ContextMatcher(),
				"foo",
				"bar").
				Return(tc.err)

			apih := makeMockApiHandler(t, da, nil)
			runTestRequest(t, apih, tc.req, tc.code, tc.body)
		})
	}
}

func TestApiDeleteTokens(t *testing.T) {
	t.Parallel()

	// enforce specific field naming in errors returned by API
	updateRestErrorFieldName()

	tcases := map[string]struct {
		tenantId string
		deviceId string

		devAuthErr error

		checker mt.ResponseChecker
	}{
		"ok, all tokens": {
			tenantId: "foo",
			checker: mt.NewJSONResponse(
				http.StatusNoContent,
				nil,
				nil),
		},
		"ok, device's tokens": {
			tenantId: "foo",
			deviceId: "dev-foo",
			checker: mt.NewJSONResponse(
				http.StatusNoContent,
				nil,
				nil),
		},
		"error, no tenant id": {
			deviceId: "dev-foo",
			checker: mt.NewJSONResponse(
				http.StatusBadRequest,
				nil,
				restError("tenant_id must be provided")),
		},
		"error, devauth": {
			tenantId:   "foo",
			devAuthErr: errors.New("generic error"),
			checker: mt.NewJSONResponse(
				http.StatusInternalServerError,
				nil,
				restError("internal error")),
		},
	}

	for n := range tcases {
		tc := tcases[n]
		t.Run(fmt.Sprintf("tc %s", n), func(t *testing.T) {
			t.Parallel()

			da := &mocks.App{}
			da.On("DeleteTokens",
				mtest.ContextMatcher(),
				tc.tenantId,
				tc.deviceId).
				Return(tc.devAuthErr)

			//make request
			url := fmt.Sprintf("http://1.2.3.4/api/internal/v1/devauth/tokens?tenant_id=%v&device_id=%v",
				tc.tenantId,
				tc.deviceId)

			req := makeReq("DELETE",
				url,
				"",
				nil)

			apih := makeMockApiHandler(t, da, nil)

			recorded := test.RunRequest(t, apih, req)
			mt.CheckResponse(t, tc.checker, recorded)
		})
	}
}

func TestApiDevAuthGetTenantDeviceStatus(t *testing.T) {
	t.Parallel()

	// enforce specific field naming in errors returned by API
	updateRestErrorFieldName()

	tcases := map[string]struct {
		tid string
		did string

		daStatus *model.Status
		daErr    error

		checker mt.ResponseChecker
	}{
		"ok": {
			tid: "foo",
			did: "bar",

			daStatus: &model.Status{Status: "accepted"},

			checker: mt.NewJSONResponse(
				http.StatusOK,
				nil,
				model.Status{Status: "accepted"}),
		},
		"error: tenant id empty": {
			did: "bar",

			checker: mt.NewJSONResponse(
				http.StatusBadRequest,
				nil,
				restError("tenant id (tid) cannot be empty")),
		},
		"error: device id empty": {
			tid: "foo",

			checker: mt.NewJSONResponse(
				http.StatusBadRequest,
				nil,
				restError("device id (did) cannot be empty")),
		},
		"error: not found": {
			tid: "foo",
			did: "bar",

			daErr: devauth.ErrDeviceNotFound,

			checker: mt.NewJSONResponse(
				http.StatusNotFound,
				nil,
				restError("device not found")),
		},
		"error: generic": {
			tid: "foo",
			did: "bar",

			daErr: errors.New("generic error"),

			checker: mt.NewJSONResponse(
				http.StatusInternalServerError,
				nil,
				restError("internal error")),
		},
	}

	for i := range tcases {
		tc := tcases[i]
		t.Run(fmt.Sprintf("tc %s", i), func(t *testing.T) {
			t.Parallel()

			req := makeReq("GET",
				fmt.Sprintf("http://1.2.3.4/api/internal/v1/devauth/tenants/%s/devices/%s/status", tc.tid, tc.did),
				"",
				nil)

			da := &mocks.App{}
			da.On("GetTenantDeviceStatus",
				mtest.ContextMatcher(),
				tc.tid,
				tc.did,
			).Return(tc.daStatus, tc.daErr)

			apih := makeMockApiHandler(t, da, nil)

			recorded := test.RunRequest(t, apih, req)
			mt.CheckResponse(t, tc.checker, recorded)
		})
	}
}

func mockAuthSets(num int) []model.DevAdmAuthSet {
	var sets []model.DevAdmAuthSet
	for i := 0; i < num; i++ {
		sets = append(sets, model.DevAdmAuthSet{
			Id:       strconv.Itoa(i),
			DeviceId: strconv.Itoa(i),
		})
	}
	return sets
}

func ExtractHeader(hdr, val string, r *test.Recorded) string {
	rec := r.Recorder
	for _, v := range rec.Header()[hdr] {
		if v == val {
			return v
		}
	}

	return ""
}

func toJsonString(t *testing.T, d interface{}) string {
	out, err := json.Marshal(d)
	if err != nil {
		t.FailNow()
	}

	return string(out)
}

func TestApiGetTenantDevicesV2(t *testing.T) {
	t.Parallel()

	// enforce specific field naming in errors returned by API
	updateRestErrorFieldName()

	devs := []model.Device{
		{
			Id:     "id1",
			PubKey: "pubkey",
			Status: model.DevStatusPending,
		},
		{
			Id:     "id2",
			PubKey: "pubkey2",
			Status: model.DevStatusRejected,
		},
		{
			Id:     "id3",
			PubKey: "pubkey3",
			Status: model.DevStatusRejected,
		},
		{
			Id:     "id4",
			PubKey: "pubkey4",
			Status: model.DevStatusAccepted,
		},
		{
			Id:     "id5",
			PubKey: "pubkey5",
			Status: model.DevStatusPreauth,
		},
	}

	outDevs, err := devicesV2FromDbModel(devs)
	assert.NoError(t, err)

	tcases := map[string]struct {
		req       *http.Request
		code      int
		body      string
		devices   []model.Device
		err       error
		skip      uint
		limit     uint
		tenant_id string
	}{
		"ok": {
			req: test.MakeSimpleRequest("GET",
				"http://1.2.3.4/api/internal/v1/devauth/tenants/powerpuff123/devices", nil),
			code:      http.StatusOK,
			devices:   devs,
			err:       nil,
			skip:      0,
			limit:     rest_utils.PerPageDefault + 1,
			body:      string(asJSON(outDevs)),
			tenant_id: "powerpuff123",
		},
		"no devices": {
			req: test.MakeSimpleRequest("GET",
				"http://1.2.3.4/api/internal/v1/devauth/tenants/powerpuff123/devices", nil),
			code:      http.StatusOK,
			devices:   []model.Device{},
			skip:      0,
			limit:     rest_utils.PerPageDefault + 1,
			err:       nil,
			body:      "[]",
			tenant_id: "powerpuff123",
		},
		// this test does not check if the devices were skipped
		// it is only checking if endpoint limits number of devices in the response
		"limit number of devices": {
			req: test.MakeSimpleRequest("GET",
				"http://1.2.3.4/api/internal/v1/devauth/tenants/powerpuff123/devices?page=2&per_page=2", nil),
			devices: devs,
			skip:    2,
			limit:   3,
			code:    http.StatusOK,
			// reqquested 2 devices per page, so expect only 2
			body:      string(asJSON(outDevs[:2])),
			tenant_id: "powerpuff123",
		},
		"internal error": {
			req: test.MakeSimpleRequest("GET",
				"http://1.2.3.4/api/internal/v1/devauth/tenants/powerpuff123/devices?page=2&per_page=2", nil),
			skip:      2,
			limit:     3,
			code:      http.StatusInternalServerError,
			err:       errors.New("failed"),
			body:      RestError("internal error"),
			tenant_id: "powerpuff123",
		},
		"tenant_id not valid": {
			req: test.MakeSimpleRequest("GET",
				"http://1.2.3.4/api/internal/v1/devauth/tenants//devices", nil),
			code: http.StatusBadRequest,
			err:  errors.New("failed"),
			body: RestError("tenant id (tid) cannot be empty"),
		},
	}

	for name := range tcases {
		tc := tcases[name]
		t.Run(fmt.Sprintf("tc %s", name), func(t *testing.T) {
			t.Parallel()

			da := &mocks.App{}
			da.On("GetDevices",
				mock.MatchedBy(func(c context.Context) bool {
					if identity.FromContext(c).Tenant != tc.tenant_id {
						assert.FailNow(t, "Tenant ID from request mismatch", identity.FromContext(c).Tenant)
						return false
					}
					return true
				}),
				tc.skip, tc.limit, mock.AnythingOfType("store.DeviceFilter")).Return(
				tc.devices, tc.err)

			apih := makeMockApiHandler(t, da, nil)
			runTestRequest(t, apih, tc.req, tc.code, tc.body)
		})
	}
}<|MERGE_RESOLUTION|>--- conflicted
+++ resolved
@@ -655,8 +655,6 @@
 			err: nil,
 		},
 		{
-<<<<<<< HEAD
-=======
 			req: test.MakeSimpleRequest("POST",
 				"http://1.2.3.4/api/internal/v1/devauth/tokens/verify", nil),
 			code: 429,
@@ -668,7 +666,6 @@
 			err: cache.ErrTooManyRequests,
 		},
 		{
->>>>>>> 75c81a72
 			req: test.MakeSimpleRequest("POST",
 				"http://1.2.3.4/api/internal/v1/devauth/tokens/verify", nil),
 			code: http.StatusForbidden,
